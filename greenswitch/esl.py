# Gevent imports
import gevent
import sys
from gevent.queue import Queue
import gevent.socket as socket
from gevent.pool import Pool as GeventPool
from gevent.event import Event
import logging
import pprint
from six.moves.urllib.parse import unquote


class NotConnectedError(Exception):
    pass


class OutboundSessionHasGoneAway(Exception):
    pass


class ESLEvent(object):
    def __init__(self, data):
        self.parse_data(data)

    def parse_data(self, data):
        headers = {}
        data = unquote(data)
        data = data.strip().splitlines()
        last_key = None
        value = ''
        for line in data:
            if ': ' in line:
                key, value = line.split(': ', 1)
                last_key = key
            else:
                key = last_key
                value += '\n' + line
            headers[key.strip()] = value.strip()
        self.headers = headers


class ESLProtocol(object):
    def __init__(self):
        self._run = True
        self._EOL = '\n'
        self._commands_sent = []
        self._auth_request_event = Event()
        self._receive_events_greenlet = None
        self._process_events_greenlet = None
        self.event_handlers = {}
        self._esl_event_queue = Queue()
        self._process_esl_event_queue = True
        self._lingering = False

    def start_event_handlers(self):
        self._receive_events_greenlet = gevent.spawn(self.receive_events)
        self._process_events_greenlet = gevent.spawn(self.process_events)

    def register_handle(self, name, handler):
        if name not in self.event_handlers:
            self.event_handlers[name] = []
        if handler in self.event_handlers[name]:
            return
        self.event_handlers[name].append(handler)

    def unregister_handle(self, name, handler):
        if name not in self.event_handlers:
            raise ValueError('No handlers found for event: %s' % name)
        self.event_handlers[name].remove(handler)
        if not self.event_handlers[name]:
            del self.event_handlers[name]

    def receive_events(self):
        buf = ''
        while self._run:
            try:
                data = self.sock_file.readline()
            except Exception:
                self._run = False
                self.connected = False
                self.sock.close()
                # logging.exception("Error reading from socket.")
                break
            if not data:
                if self.connected:
                    logging.error("Error receiving data, is FreeSWITCH running?")
                    self.connected = False
                break
            # Empty line
            if data == self._EOL:
                event = ESLEvent(buf)
                buf = ''
                self.handle_event(event)
                continue
            buf += data

    @staticmethod
    def _read_socket(sock, length):
        """Receive data from socket until the length is reached."""
        data = sock.read(length)
        data_length = len(data)
        while data_length < length:
            logging.warn(
                'Socket should read %s bytes, but actually read %s bytes. '
                'Consider increasing "net.core.rmem_default".' %
                (length, data_length)
            )
            # FIXME(italo): if not data raise error
            data += sock.read(length - data_length)
            data_length = len(data)
        return data

    def handle_event(self, event):
        if event.headers['Content-Type'] == 'auth/request':
            self._auth_request_event.set()
        elif event.headers['Content-Type'] == 'command/reply':
            async_response = self._commands_sent.pop(0)
            event.data = event.headers['Reply-Text']
            async_response.set(event)
        elif event.headers['Content-Type'] == 'api/response':
            length = int(event.headers['Content-Length'])
            data = self._read_socket(self.sock_file, length)
            event.data = data
            async_response = self._commands_sent.pop(0)
            async_response.set(event)
        elif event.headers['Content-Type'] == 'text/disconnect-notice':
            if event.headers.get('Content-Disposition') == 'linger':
                logging.debug('Linger activated')
                self._lingering = True
            else:
                self.connected = False
            # disconnect-notice is now a propagated event both for inbound
            # and outbound socket modes.
            # This is useful for outbound mode to notify all remaining
            # waiting commands to stop blocking and send a NotConnectedError
            self._esl_event_queue.put(event)
        elif event.headers['Content-Type'] == 'text/rude-rejection':
            self.connected = False
            length = int(event.headers['Content-Length'])
            self._read_socket(self.sock_file, length)
            self._auth_request_event.set()
        else:
            length = int(event.headers['Content-Length'])
            data = self._read_socket(self.sock_file, length)
            if event.headers.get('Content-Type') == 'log/data':
                event.data = data
            else:
                event.parse_data(data)
            self._esl_event_queue.put(event)

    def _safe_exec_handler(self, handler, event):
        try:
            handler(event)
        except:
            logging.exception('ESL %s raised exception.' % handler.__name__)
            logging.error(pprint.pformat(event.headers))

    def process_events(self):
        logging.debug('Event Processor Running')
        while self._run:
            if not self._process_esl_event_queue:
                gevent.sleep(1)
                continue

            try:
                event = self._esl_event_queue.get(timeout=1)
            except gevent.queue.Empty:
                continue

            if event.headers.get('Event-Name') == 'CUSTOM':
                handlers = self.event_handlers.get(event.headers.get('Event-Subclass'))
            else:
                handlers = self.event_handlers.get(event.headers.get('Event-Name'))

            if not handlers and event.headers.get('Content-Type') == 'log/data':
                handlers = self.event_handlers.get('log')

            if not handlers and '*' in self.event_handlers:
                handlers = self.event_handlers.get('*')

            if not handlers:
                continue

            if hasattr(self, 'before_handle'):
                self._safe_exec_handler(self.before_handle, event)

            for handle in handlers:
                self._safe_exec_handler(handle, event)

            if hasattr(self, 'after_handle'):
                self._safe_exec_handler(self.after_handle, event)

    def send(self, data):
        if not self.connected:
            raise NotConnectedError()
        async_response = gevent.event.AsyncResult()
        self._commands_sent.append(async_response)
        raw_msg = (data + self._EOL*2).encode('utf-8')
        self.sock.send(raw_msg)
        response = async_response.get()
        return response


    def stop(self):
        if self.connected:
            self.send('exit')
        self._run = False
        logging.info("Waiting for receive greenlet exit")
        self._receive_events_greenlet.join()
        logging.info("Waiting for event processing greenlet exit")
        self._process_events_greenlet.join()
        if self.connected:
            self.sock.close()
            self.sock_file.close()


class InboundESL(ESLProtocol):
    def __init__(self, host, port, password):
        super(InboundESL, self).__init__()
        self.host = host
        self.port = port
        self.password = password
        self.timeout = 5
        self.connected = False

    def connect(self):
        self.sock = socket.socket(socket.AF_INET, socket.SOCK_STREAM)
        self.sock.settimeout(self.timeout)
        self.sock.connect((self.host, self.port))
        self.connected = True
        self.sock.settimeout(None)
        self.sock_file = self.sock.makefile()
        self.start_event_handlers()
        self._auth_request_event.wait()
        if not self.connected:
            raise NotConnectedError('Server closed connection, check FreeSWITCH config.')
        self.authenticate()

    def authenticate(self):
        response = self.send('auth %s' % self.password)
        if response.headers['Reply-Text'] != '+OK accepted':
            raise ValueError('Invalid password.')


class OutboundSession(ESLProtocol):
    def __init__(self, client_address, sock):
        super(OutboundSession, self).__init__()
        self.sock = sock
        self.sock_file = self.sock.makefile()
        self.connected = True
        self.session_data = None
        self.start_event_handlers()
        self.connect()
        self.register_handle('*', self.on_event)
        self.register_handle('CHANNEL_HANGUP', self.on_hangup)
        self.expected_events = {}

    @property
    def uuid(self):
        return self.session_data.get('variable_uuid')

    @property
    def call_uuid(self):
        return self.session_data.get('variable_call_uuid')

    def on_hangup(self, event):
        logging.info('Caller %s has gone away.' % event.headers.get('Caller-Caller-ID-Number'))

    def on_event(self, event):
        # FIXME(italo): Decide if we really need a list of expected events
        # for each expected event. Since we're interacting with the call from
        # just one greenlet we don't have more than one item on this list.
        event_name = event.headers.get('Event-Name')
        if event_name not in self.expected_events:
            return

        for expected_event in self.expected_events[event_name]:
            event_variable, expected_value, async_response = expected_event
            expected_variable = 'variable_%s' % event_variable
            if expected_variable not in event.headers:
                return
            elif expected_value == event.headers.get(expected_variable):
                async_response.set(event)
                self.expected_events[event_name].remove(expected_event)

    def call_command(self, app_name, app_args=None):
        """Wraps app_name and app_args into FreeSWITCH Outbound protocol:
        Example:
                sendmsg
                call-command: execute
                execute-app-name: answer\n\n

        """
        # We're not allowed to send more commands.
        # lingering True means we already received a hangup from the caller
        # and any commands sent at this time to the session will fail
        if self._lingering:
            raise OutboundSessionHasGoneAway()

        command = "sendmsg\n" \
                  "call-command: execute\n" \
                  "execute-app-name: %s" % app_name
        if app_args:
            command += "\nexecute-app-arg: %s" % app_args

        return self.send(command)

    def connect(self):
        resp = self.send('connect')
        self.session_data = resp.headers

    def myevents(self):
        self.send('myevents')

    def answer(self):
        resp = self.call_command('answer')
        return resp.data

    def park(self):
        self.call_command('park')

    def linger(self):
        self.send('linger')

    def playback(self, path, block=True):
        if not block:
            self.call_command('playback', path)
            return

        async_response = gevent.event.AsyncResult()
        expected_event = "CHANNEL_EXECUTE_COMPLETE"
        expected_variable = "current_application"
        expected_variable_value = "playback"
        self.register_expected_event(expected_event, expected_variable,
                                     expected_variable_value, async_response)
        self.call_command('playback', path)
        event = async_response.get(block=True)
        # TODO(italo): Decide what we need to return. Returning whole event right now
        return event

    def play_and_get_digits(self, min_digits=None, max_digits=None,
                            max_attempts=None, timeout=None, terminators=None, prompt_file=None,
                            error_file=None, variable=None, digits_regex=None,
                            digit_timeout=None, transfer_on_fail=None,
                            block=True, response_timeout=30):
        args = "%s %s %s %s %s %s %s %s %s %s %s" % (min_digits, max_digits, max_attempts,
                                                  timeout, terminators, prompt_file,
                                                  error_file, variable, digits_regex,
                                                  digit_timeout, transfer_on_fail)
        if not block:
            self.call_command('play_and_get_digits', args)
            return

        async_response = gevent.event.AsyncResult()
        expected_event = "CHANNEL_EXECUTE_COMPLETE"
        expected_variable = "current_application"
        expected_variable_value = "play_and_get_digits"
        self.register_expected_event(expected_event, expected_variable,
                                     expected_variable_value, async_response)
        self.call_command('play_and_get_digits', args)
        event = async_response.get(block=True, timeout=response_timeout)
        if not event:
            return
        digit = event.headers.get('variable_%s' % variable)
        return digit

    def say(self, module_name='en', lang=None, say_type='NUMBER',
            say_method='pronounced', gender='FEMININE', text=None, block=True,
            response_timeout=30):
        if lang:
            module_name += ':%s' % lang

        args = "%s %s %s %s %s" % (module_name, say_type, say_method, gender, text)
        if not block:
            self.call_command('say', args)
            return

        async_response = gevent.event.AsyncResult()
        expected_event = "CHANNEL_EXECUTE_COMPLETE"
        expected_variable = "current_application"
        expected_variable_value = "say"
        self.register_expected_event(expected_event, expected_variable,
                                     expected_variable_value, async_response)
        self.call_command('say', args)
        event = async_response.get(block=True, timeout=response_timeout)
        return event

    def register_expected_event(self, expected_event, expected_variable,
                                expected_value, async_response):
        if expected_event not in self.expected_events:
            self.expected_events[expected_event] = []
        self.expected_events[expected_event].append((expected_variable,
                                                    expected_value,
                                                    async_response))

    def hangup(self, cause='NORMAL_CLEARING'):
        self.call_command('hangup', cause)

    def uuid_break(self):
        # TODO(italo): Properly detect when send() method should fail or not.
        # Not sure if this is the best way to avoid sending
        # session related commands, but for now it's working.
        # Another idea is to create a property called _socket_mode where the
        # values can be inbound or outbound and when running in outbound
        # mode we can make sure we'll only send a few permitted commands when
        # lingering is activated.
        if self._lingering:
            raise OutboundSessionHasGoneAway
        self.send('api uuid_break %s' % self.uuid)


class OutboundESLServer(object):
    def __init__(self, bind_address='127.0.0.1', bind_port=8000,
                 application=None, max_connections=100):
        self.bind_address = bind_address
        self.bind_port = bind_port
        self.max_connections = connection_limit
        self.connection_pool = GeventPool(max_connections)
        if not application:
            raise ValueError('You need an Application to control your calls.')
        self.application = application
        self._running = False
        logging.info('Starting OutboundESLServer at %s:%s' %
                     (self.bind_address, self.bind_port))

    def listen(self):
        self.server = socket.socket()
        self.server.setsockopt(socket.SOL_SOCKET, socket.SO_REUSEADDR, 1)
        self.server.bind((self.bind_address, self.bind_port))
        self.server.listen(100)
        self._running = True

<<<<<<< HEAD
        while True:
            if self.connection_pool.full():
                logging.info('Rejecting call, server is at full capacity, current connection count is %s/%s' %
                             (self.max_connections - self.connection_pool.free_count(), self.max_connections))
                gevent.sleep(0.1)
                continue
            sock, client_address = self.server.accept()
            session = OutboundSession(client_address, sock)
            app = self.application(session)
            handler = gevent.spawn(app.run)
            self.connection_pool.add(handler)
=======
        while self._running:
            sock, client_address = self.server.accept()
            session = OutboundSession(client_address, sock)
            app = self.application(session)
            gevent.spawn(app.run)

    def stop(self):
        self._running = False
>>>>>>> 0d300e40
<|MERGE_RESOLUTION|>--- conflicted
+++ resolved
@@ -430,25 +430,18 @@
         self.server.listen(100)
         self._running = True
 
-<<<<<<< HEAD
-        while True:
+        while self._running:
             if self.connection_pool.full():
                 logging.info('Rejecting call, server is at full capacity, current connection count is %s/%s' %
                              (self.max_connections - self.connection_pool.free_count(), self.max_connections))
                 gevent.sleep(0.1)
                 continue
+
             sock, client_address = self.server.accept()
             session = OutboundSession(client_address, sock)
             app = self.application(session)
             handler = gevent.spawn(app.run)
             self.connection_pool.add(handler)
-=======
-        while self._running:
-            sock, client_address = self.server.accept()
-            session = OutboundSession(client_address, sock)
-            app = self.application(session)
-            gevent.spawn(app.run)
 
     def stop(self):
         self._running = False
->>>>>>> 0d300e40
